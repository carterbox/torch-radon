--- conflicted
+++ resolved
@@ -68,7 +68,6 @@
   torch::Tensor y;
 
   if (vol_cfg.is_3d) {
-<<<<<<< HEAD
     switch (x.dim()) {
       case 5:
         batch_size = x.size(0);
@@ -98,31 +97,17 @@
     }
 
     if (x.dtype() == torch::kFloat16) {
-      radon::forward_cuda_3d((unsigned short*)x.data_ptr<at::Half>(),
-                             angles.data_ptr<float>(),
-                             (unsigned short*)y.data_ptr<at::Half>(),
-=======
-    auto y = torch::empty(
-      { batch_size, n_angles, proj_cfg.det_count_v, proj_cfg.det_count_u },
-      options);
-
-    if (dtype == torch::kFloat16) {
       radon::forward_cuda_3d((__half*)x.data_ptr<at::Half>(),
                              angles.data_ptr<float>(),
                              (__half*)y.data_ptr<at::Half>(),
->>>>>>> d2daba35
                              tex_cache,
                              vol_cfg,
                              proj_cfg,
                              exec_cfg,
                              batch_size,
-<<<<<<< HEAD
                              channels,
                              x.device().index(),
                              1);
-=======
-                             device);
->>>>>>> d2daba35
     } else {
       radon::forward_cuda_3d(x.data_ptr<float>(),
                              angles.data_ptr<float>(),
@@ -132,7 +117,6 @@
                              proj_cfg,
                              exec_cfg,
                              batch_size,
-<<<<<<< HEAD
                              channels,
                              x.device().index(),
                              1);
@@ -160,34 +144,17 @@
     }
 
     if (x.dtype() == torch::kFloat16) {
-      radon::forward_cuda((unsigned short*)x.data_ptr<at::Half>(),
-                          angles.data_ptr<float>(),
-                          (unsigned short*)y.data_ptr<at::Half>(),
-=======
-                             device);
-    }
-    return y;
-  } else {
-    auto y =
-      torch::empty({ batch_size, n_angles, proj_cfg.det_count_u }, options);
-
-    if (dtype == torch::kFloat16) {
       radon::forward_cuda((__half*)x.data_ptr<at::Half>(),
                           angles.data_ptr<float>(),
                           (__half*)y.data_ptr<at::Half>(),
->>>>>>> d2daba35
                           tex_cache,
                           vol_cfg,
                           proj_cfg,
                           exec_cfg,
                           batch_size,
-<<<<<<< HEAD
                           channels,
                           x.device().index(),
                           1);
-=======
-                          device);
->>>>>>> d2daba35
     } else {
       radon::forward_cuda(x.data_ptr<float>(),
                           angles.data_ptr<float>(),
@@ -197,13 +164,9 @@
                           proj_cfg,
                           exec_cfg,
                           batch_size,
-<<<<<<< HEAD
                           channels,
                           x.device().index(),
                           1);
-=======
-                          device);
->>>>>>> d2daba35
     }
     return y;
   }
@@ -235,15 +198,9 @@
       { batch_size, vol_cfg.depth, vol_cfg.height, vol_cfg.width }, options);
 
     if (dtype == torch::kFloat16) {
-<<<<<<< HEAD
-      radon::backward_cuda_3d((unsigned short*)x.data_ptr<at::Half>(),
-                              angles.data_ptr<float>(),
-                              (unsigned short*)y.data_ptr<at::Half>(),
-=======
       radon::backward_cuda_3d((__half*)x.data_ptr<at::Half>(),
                               angles.data_ptr<float>(),
                               (__half*)y.data_ptr<at::Half>(),
->>>>>>> d2daba35
                               tex_cache,
                               vol_cfg,
                               proj_cfg,
@@ -267,15 +224,9 @@
       torch::empty({ batch_size, vol_cfg.height, vol_cfg.width }, options);
 
     if (dtype == torch::kFloat16) {
-<<<<<<< HEAD
-      radon::backward_cuda((unsigned short*)x.data_ptr<at::Half>(),
-                           angles.data_ptr<float>(),
-                           (unsigned short*)y.data_ptr<at::Half>(),
-=======
       radon::backward_cuda((__half*)x.data_ptr<at::Half>(),
                            angles.data_ptr<float>(),
                            (__half*)y.data_ptr<at::Half>(),
->>>>>>> d2daba35
                            tex_cache,
                            vol_cfg,
                            proj_cfg,
@@ -363,10 +314,6 @@
 
 PYBIND11_MODULE(TORCH_EXTENSION_NAME, m)
 {
-<<<<<<< HEAD
-=======
-
->>>>>>> d2daba35
   m.def("forward", &radon_forward, "Radon forward projection");
   m.def("backward", &radon_backward, "Radon back projection");
 
@@ -383,28 +330,6 @@
   });
 
   py::class_<TextureCache>(m, "TextureCache")
-<<<<<<< HEAD
-    .
-
-    def(py::init<size_t>())
-
-    .def("free", &TextureCache::free);
-
-  py::class_<FFTCache>(m, "FFTCache")
-    .
-
-    def(py::init<size_t>())
-
-    .def("free", &FFTCache::free);
-
-  py::class_<RadonNoiseGenerator>(m, "RadonNoiseGenerator")
-    .
-
-    def(py::init<const uint>())
-
-    .def("set_seed",
-         (void (RadonNoiseGenerator::*)(const uint)) &
-=======
     .def(py::init<size_t>())
     .def("free", &TextureCache::free);
 
@@ -416,21 +341,12 @@
     .def(py::init<const uint>())
     .def("set_seed",
          (void(RadonNoiseGenerator::*)(const uint)) &
->>>>>>> d2daba35
            RadonNoiseGenerator::set_seed)
     .def("free", &RadonNoiseGenerator::free);
 
   py::class_<VolumeCfg>(m, "VolumeCfg")
-<<<<<<< HEAD
-    .
-
-    def(
-      py::init<int, int, int, float, float, float, float, float, float, bool>())
-
-=======
     .def(
       py::init<int, int, int, float, float, float, float, float, float, bool>())
->>>>>>> d2daba35
     .def_readonly("depth", &VolumeCfg::depth)
     .def_readonly("height", &VolumeCfg::height)
     .def_readonly("width", &VolumeCfg::width)
@@ -440,19 +356,8 @@
     .def_readonly("is_3d", &VolumeCfg::is_3d);
 
   py::class_<ProjectionCfg>(m, "ProjectionCfg")
-<<<<<<< HEAD
-    .
-
-    def(py::init<int, float>())
-
-    .
-
-    def(py::init<int, float, int, float, float, float, float, float, int>())
-
-=======
     .def(py::init<int, float>())
     .def(py::init<int, float, int, float, float, float, float, float, int>())
->>>>>>> d2daba35
     .def("is_2d", &ProjectionCfg::is_2d)
     .def("copy", &ProjectionCfg::copy)
     .def_readonly("projection_type", &ProjectionCfg::projection_type)
@@ -466,23 +371,10 @@
     .def_readwrite("initial_z", &ProjectionCfg::initial_z)
     .def_readwrite("n_angles", &ProjectionCfg::n_angles);
 
-<<<<<<< HEAD
-  py::class_<ExecCfg>(m, "ExecCfg")
-    .
-
-    def(py::init<int, int, int, int>());
-
-  py::class_<symbolic::SymbolicFunction>(m, "SymbolicFunction")
-    .
-
-    def(py::init<float, float>())
-
-=======
   py::class_<ExecCfg>(m, "ExecCfg").def(py::init<int, int, int, int>());
 
   py::class_<symbolic::SymbolicFunction>(m, "SymbolicFunction")
     .def(py::init<float, float>())
->>>>>>> d2daba35
     .def("add_gaussian", &symbolic::SymbolicFunction::add_gaussian)
     .def("add_ellipse", &symbolic::SymbolicFunction::add_ellipse)
     .def("move", &symbolic::SymbolicFunction::move)
