#include <cuda.h>
#include <cuda_fp16.h>
#include <cuda_runtime.h>
#include <iostream>

#include "cfg.h"
#include "log.h"
#include "radon.h"
#include "texture.h"
#include "utils.h"

<<<<<<< HEAD
// Assumes a launch parameters as follows: The x number of threads across the
// grid equals the x dimension of the sinogram The y number of threads across
// the grid equals the angle dimension of the sinogram the z number of threads
// across the grid equals the batch * real_channels / texture_channels
template<bool parallel_beam, int texture_channels, typename T>
=======
template<bool parallel_beam, int channels, typename T>
>>>>>>> d2daba35
__global__ void
forward_kernel(T* __restrict__ output,
               cudaTextureObject_t texture,
               const float* __restrict__ angles,
               const VolumeCfg vol_cfg,
<<<<<<< HEAD
               const ProjectionCfg proj_cfg,
               const int angle_batch_size,
               const int real_channels)
{

  // Calculate sinogram coordinates
  const int ray_id = blockIdx.x * blockDim.x + threadIdx.x;
  const int angle_id = blockIdx.y * blockDim.y + threadIdx.y;
  // batch_id is actually combination of batches and real_channels
  const int batch_id = blockIdx.z * blockDim.z + threadIdx.z;
  const int angle_offset =
    proj_cfg.n_angles *
    ((batch_id / real_channels * texture_channels) % angle_batch_size);

  // Assuming the output dimensions are (batch, channel, angle, ray)
  // base is the the memory location which starts a multi-channel sinograms
  const int base =
    ray_id + proj_cfg.det_count_u *
               (angle_id + proj_cfg.n_angles * (batch_id * texture_channels));
  // mem_pitch is the memory stride between channels
  const int mem_pitch = proj_cfg.det_count_u * proj_cfg.n_angles;
=======
               const ProjectionCfg proj_cfg)
{

  // Calculate texture coordinates
  const int ray_id = blockIdx.x * blockDim.x + threadIdx.x;
  const int angle_id = blockIdx.y * blockDim.y + threadIdx.y;

  const int base =
    ray_id + proj_cfg.det_count_u * (angle_id + proj_cfg.n_angles * blockIdx.z);
  const int mem_pitch =
    proj_cfg.det_count_u * proj_cfg.n_angles * blockDim.z * gridDim.z;
>>>>>>> d2daba35

  if (angle_id < proj_cfg.n_angles && ray_id < proj_cfg.det_count_u) {
    float accumulator[texture_channels];

#pragma unroll
    for (int i = 0; i < texture_channels; i++)
      accumulator[i] = 0.0f;

    // compute ray
    float sx, sy, ex, ey;
    if (parallel_beam) {
      sx =
        (ray_id - proj_cfg.det_count_u * 0.5f + 0.5f) * proj_cfg.det_spacing_u;
      sy = hypot(abs(vol_cfg.dx) + vol_cfg.width * 0.5f,
                 abs(vol_cfg.dy) + vol_cfg.height * 0.5f);
      ex = sx;
      ey = -sy;
    } else {
      sy = proj_cfg.s_dist;
      sx = 0.0f;
      ey = -proj_cfg.d_dist;
      ex =
        (ray_id - proj_cfg.det_count_u * 0.5f + 0.5f) * proj_cfg.det_spacing_u;
    }

    // rotate ray
    const float angle = angles[angle_id + angle_offset];
    const float cs = __cosf(angle);
    const float sn = __sinf(angle);

    // start position rs and direction rd (in detector coordinate system)
    float rsx = sx * cs + sy * sn;
    float rsy = -sx * sn + sy * cs;
    float rdx = ex * cs + ey * sn - rsx;
    float rdy = -ex * sn + ey * cs - rsy;

    // convert coordinates to volume coordinate system
    const float vol_orig_x = vol_cfg.dx - 0.5f * vol_cfg.width * vol_cfg.sx;
    const float vol_orig_y = vol_cfg.dy - 0.5f * vol_cfg.height * vol_cfg.sy;
    rsx = (rsx - vol_orig_x) * vol_cfg.inv_scale_x;
    rsy = (rsy - vol_orig_y) * vol_cfg.inv_scale_y;
    rdx = rdx * vol_cfg.inv_scale_x;
    rdy = rdy * vol_cfg.inv_scale_y;

    // clip to volume (to reduce memory reads)
    float dx = rdx >= 0 ? max(rdx, 1e-6) : min(rdx, -1e-6);
    float dy = rdy >= 0 ? max(rdy, 1e-6) : min(rdy, -1e-6);

    const float alpha_x_m = (-rsx) / dx;
    const float alpha_x_p = (vol_cfg.width - rsx) / dx;
    const float alpha_y_m = (-rsy) / dy;
    const float alpha_y_p = (vol_cfg.height - rsy) / dy;
    const float alpha_s =
      max(min(alpha_x_p, alpha_x_m), min(alpha_y_p, alpha_y_m));
    const float alpha_e =
      min(max(alpha_x_p, alpha_x_m), max(alpha_y_p, alpha_y_m));

    // if ray volume intersection is empty exit
    if (alpha_s > alpha_e - 1e-6) {
#pragma unroll
      for (int b = 0; b < texture_channels; b++)
        output[base + b * mem_pitch] = static_cast<T>(0.0);
      return;
    }

    rsx += rdx * alpha_s;
    rsy += rdy * alpha_s;
    rdx *= (alpha_e - alpha_s);
    rdy *= (alpha_e - alpha_s);

    const int n_steps = __float2int_rn(max(abs(rdx), abs(rdy)));
    const float vx = rdx / max(abs(rdx), abs(rdy));
    const float vy = rdy / max(abs(rdx), abs(rdy));
    const float n = hypot(vx * vol_cfg.sx, vy * vol_cfg.sy);

    float step;
    if (abs(rdy) >= abs(rdx)) {
      float y_increment = 0.5f - rsy + __float2int_rn(rsy);
      step = y_increment / vy;
      step += vy < 0;
    } else {
      float x_increment = 0.5f - rsx + __float2int_rn(rsx);
      step = x_increment / vx;
      step += vx < 0;
    }
    rsx += step * vx;
    rsy += step * vy;

#pragma unroll(4)
    for (int j = 0; j < n_steps; j++) {
      if (texture_channels == 1) {
        accumulator[0] += tex2DLayered<float>(texture, rsx, rsy, batch_id);
      } else {
        float4 read = tex2DLayered<float4>(texture, rsx, rsy, batch_id);
        accumulator[0] += read.x;
        accumulator[1] += read.y;
        accumulator[2] += read.z;
        accumulator[3] += read.w;
      }
      rsx += vx;
      rsy += vy;
    }

#pragma unroll
    for (int b = 0; b < texture_channels; b++)
      output[base + b * mem_pitch] = accumulator[b] * n;
  }
}

template<typename T>
void
radon::forward_cuda(const T* x,
                    const float* angles,
                    T* y,
                    TextureCache& tex_cache,
                    const VolumeCfg& vol_cfg,
                    const ProjectionCfg& proj_cfg,
                    const ExecCfg& exec_cfg,
                    const int batch_size,
<<<<<<< HEAD
                    const int channels,
                    const int device,
                    const int angle_batch_size)
=======
                    const int device)
>>>>>>> d2daba35
{
  constexpr bool is_float = std::is_same<T, float>::value;
  constexpr int precision = is_float ? PRECISION_FLOAT : PRECISION_HALF;

  LOG_DEBUG("Radon forward 2D. Height: " << vol_cfg.height
                                         << " width: " << vol_cfg.width
                                         << " channels: " << channels);
  LOG_DEBUG("Radon forward 2D. Det count: "
            << proj_cfg.det_count_u << " angles: " << proj_cfg.n_angles
            << " angles_batch_size: " << angle_batch_size
            << " batch_size: " << batch_size);

  // If the number of channels is a multiple of 4, then we can use the texture
  // channels to decrease the thread grid size. NOTE: CUDA also supports
  // textures with 2 channels.
  int texture_channels = 1;
  if (channels % 4 == 0) {
    texture_channels = 4;
  }
  const int grid_size_z = batch_size * channels / texture_channels;

  // copy x into CUDA Array (allocating it if needed) and bind to texture
  Texture* tex = tex_cache.get({ device,
<<<<<<< HEAD
                                 grid_size_z,
                                 vol_cfg.height,
                                 vol_cfg.width,
                                 true,
                                 texture_channels,
=======
                                 batch_size / channels,
                                 vol_cfg.height,
                                 vol_cfg.width,
                                 true,
                                 channels,
>>>>>>> d2daba35
                                 precision });
  tex->put(x);

  // Invoke kernel
  const dim3 grid_dim = exec_cfg.get_grid_size(
<<<<<<< HEAD
    proj_cfg.det_count_u, proj_cfg.n_angles, grid_size_z);
=======
    proj_cfg.det_count_u, proj_cfg.n_angles, batch_size / channels);
>>>>>>> d2daba35
  const dim3 block_dim = exec_cfg.get_block_dim();

  LOG_DEBUG("Block Size x:" << block_dim.x << " y:" << block_dim.y
                            << " z:" << block_dim.z);
  LOG_DEBUG("Grid Size x:" << grid_dim.x << " y:" << grid_dim.y
                           << " z:" << grid_dim.z);

<<<<<<< HEAD
  if (proj_cfg.projection_type == FANBEAM) {
    if (texture_channels == 1) {
      forward_kernel<false, 1><<<grid_dim, block_dim>>>((float*)y,
                                                        tex->texture,
                                                        angles,
                                                        vol_cfg,
                                                        proj_cfg,
                                                        angle_batch_size,
                                                        channels);
    } else {
      if (is_float) {
        forward_kernel<false, 4><<<grid_dim, block_dim>>>((float*)y,
                                                          tex->texture,
                                                          angles,
                                                          vol_cfg,
                                                          proj_cfg,
                                                          angle_batch_size,
                                                          channels);
      } else {
        forward_kernel<false, 4><<<grid_dim, block_dim>>>((__half*)y,
                                                          tex->texture,
                                                          angles,
                                                          vol_cfg,
                                                          proj_cfg,
                                                          angle_batch_size,
                                                          channels);
      }
    }
  } else {
    if (texture_channels == 1) {
      forward_kernel<true, 1><<<grid_dim, block_dim>>>((float*)y,
                                                       tex->texture,
                                                       angles,
                                                       vol_cfg,
                                                       proj_cfg,
                                                       angle_batch_size,
                                                       channels);
    } else {
      if (is_float) {
        forward_kernel<true, 4><<<grid_dim, block_dim>>>((float*)y,
                                                         tex->texture,
                                                         angles,
                                                         vol_cfg,
                                                         proj_cfg,
                                                         angle_batch_size,
                                                         channels);
      } else {
        forward_kernel<true, 4><<<grid_dim, block_dim>>>((__half*)y,
                                                         tex->texture,
                                                         angles,
                                                         vol_cfg,
                                                         proj_cfg,
                                                         angle_batch_size,
                                                         channels);
=======
  switch (channels) {
    case 1:
      if (proj_cfg.projection_type == FANBEAM) {
        forward_kernel<false, 1, T>
          <<<grid_dim, block_dim>>>(y, tex->texture, angles, vol_cfg, proj_cfg);
      } else {
        forward_kernel<true, 1, T>
          <<<grid_dim, block_dim>>>(y, tex->texture, angles, vol_cfg, proj_cfg);
      }
      break;
    case 4:
      if (proj_cfg.projection_type == FANBEAM) {
        forward_kernel<false, 4, T>
          <<<grid_dim, block_dim>>>(y, tex->texture, angles, vol_cfg, proj_cfg);
      } else {
        forward_kernel<true, 4, T>
          <<<grid_dim, block_dim>>>(y, tex->texture, angles, vol_cfg, proj_cfg);
>>>>>>> d2daba35
      }
      break;
    default:
      throw std::invalid_argument("This is an unsupported number of channels!");
  }
}

template void
radon::forward_cuda<float>(const float* x,
                           const float* angles,
                           float* y,
                           TextureCache& tex_cache,
                           const VolumeCfg& vol_cfg,
                           const ProjectionCfg& proj_cfg,
                           const ExecCfg& exec_cfg,
                           const int batch_size,
<<<<<<< HEAD
                           const int channels,
                           const int device,
                           const int angle_batch_size);

template void
radon::forward_cuda<unsigned short>(const unsigned short* x,
                                    const float* angles,
                                    unsigned short* y,
                                    TextureCache& tex_cache,
                                    const VolumeCfg& vol_cfg,
                                    const ProjectionCfg& proj_cfg,
                                    const ExecCfg& exec_cfg,
                                    const int batch_size,
                                    const int channels,
                                    const int device,
                                    const int angle_batch_size);

// Assumes a launch parameters as follows
// The x number of threads across the grid equals the u dimension of the
// sinogram The y number of threads across the grid equals the angle dimension
// of the sinogram the z number of threads across the grid equals the v
// dimension of the sinogram
=======
                           const int device);

template void
radon::forward_cuda<__half>(const __half* x,
                            const float* angles,
                            __half* y,
                            TextureCache& tex_cache,
                            const VolumeCfg& vol_cfg,
                            const ProjectionCfg& proj_cfg,
                            const ExecCfg& exec_cfg,
                            const int batch_size,
                            const int device);

>>>>>>> d2daba35
template<int channels, typename T>
__global__ void
forward_kernel_3d(T* __restrict__ output,
                  cudaTextureObject_t texture,
                  const float* __restrict__ angles,
                  const VolumeCfg vol_cfg,
                  const ProjectionCfg proj_cfg)
{
  // Calculate sensor coordinates in pixels
  // TODO is there an "optimal" map from thread to coordinates that maximizes
  // cache hits?
  // TODO check other permutations (combined with different block sizes)
  const int pu = blockIdx.x * blockDim.x + threadIdx.x;
  const int angle_id = blockIdx.y * blockDim.y + threadIdx.y;
  const int pv = blockIdx.z * blockDim.z + threadIdx.z;

  // Assuming the output dimensions are (angle, v, u)
  // index is the the memory location which stats a multi-channel sinograms
  const uint index =
    (angle_id * proj_cfg.det_count_v + pv) * proj_cfg.det_count_u + pu;
<<<<<<< HEAD
  // mem_pitch is the memory stride between channels
=======
>>>>>>> d2daba35
  const uint mem_pitch =
    proj_cfg.n_angles * proj_cfg.det_count_v * proj_cfg.det_count_u;

  if (angle_id < proj_cfg.n_angles && pu < proj_cfg.det_count_u &&
      pv < proj_cfg.det_count_v) {
    // define accumulator
    float accumulator[channels];
#pragma unroll
    for (int i = 0; i < channels; i++)
      accumulator[i] = 0.0f;

    // compute ray
    const float angle = angles[angle_id];
    const float cs = __cosf(angle);
    const float sn = __sinf(angle);

    float sx = 0.0f;
    float sy = -proj_cfg.s_dist;
    // sz = initial_z + pitch * angle / (2*pi);
    float rsz = proj_cfg.initial_z + proj_cfg.pitch * angle * 0.1591549f;

    float ex =
      (pu - proj_cfg.det_count_u * 0.5f + 0.5f) * proj_cfg.det_spacing_u;
    float ey = proj_cfg.d_dist;
    // z is not affected by rotation
    float rdz =
      (pv - proj_cfg.det_count_v * 0.5f + 0.5f) * proj_cfg.det_spacing_v;

    // rotate start position rs and direction rd
    float rsx = sx * cs - sy * sn;
    float rsy = sx * sn + sy * cs;
    float rdx = ex * cs - ey * sn - rsx;
    float rdy = ex * sn + ey * cs - rsy;

    // convert coordinates to volume coordinate system
    const float vol_orig_x = vol_cfg.dx - 0.5f * vol_cfg.width * vol_cfg.sx;
    const float vol_orig_y = vol_cfg.dy - 0.5f * vol_cfg.height * vol_cfg.sy;
    const float vol_orig_z = vol_cfg.dz - 0.5f * vol_cfg.depth * vol_cfg.sz;
    rsx = (rsx - vol_orig_x) * vol_cfg.inv_scale_x;
    rsy = (rsy - vol_orig_y) * vol_cfg.inv_scale_y;
    rsz = (rsz - vol_orig_z) * vol_cfg.inv_scale_z;
    rdx = rdx * vol_cfg.inv_scale_x;
    rdy = rdy * vol_cfg.inv_scale_y;
    rdz = rdz * vol_cfg.inv_scale_z;

    // Clip ray to cube to reduce the number of memory reads
    float dx = rdx >= 0 ? max(rdx, 1e-6) : min(rdx, -1e-6);
    float dy = rdy >= 0 ? max(rdy, 1e-6) : min(rdy, -1e-6);
    float dz = rdz >= 0 ? max(rdz, 1e-6) : min(rdz, -1e-6);

    const float alpha_x_m = (-rsx) / dx;
    const float alpha_x_p = (vol_cfg.width - rsx) / dx;
    const float alpha_y_m = (-rsy) / dy;
    const float alpha_y_p = (vol_cfg.height - rsy) / dy;
    const float alpha_z_m = (-rsz) / dz;
    const float alpha_z_p = (vol_cfg.depth - rsz) / dz;

    const float alpha_s =
      max(min(alpha_x_p, alpha_x_m),
          max(min(alpha_y_p, alpha_y_m), min(alpha_z_p, alpha_z_m)));
    const float alpha_e =
      min(max(alpha_x_p, alpha_x_m),
          min(max(alpha_y_p, alpha_y_m), max(alpha_z_p, alpha_z_m)));

    if (alpha_s > alpha_e - 1e-6) {
#pragma unroll
      for (int b = 0; b < channels; b++)
        output[b * mem_pitch + index] = static_cast<T>(0.0);
      return;
    }

    rsx += rdx * alpha_s;
    rsy += rdy * alpha_s;
    rsz += rdz * alpha_s;
    rdx *= (alpha_e - alpha_s);
    rdy *= (alpha_e - alpha_s);
    rdz *= (alpha_e - alpha_s);

    // accumulate loop
    const float f_n_steps = max(abs(rdx), max(abs(rdy), abs(rdz)));
    const int n_steps = __float2uint_ru(f_n_steps);
    const float vx = rdx / f_n_steps;
    const float vy = rdy / f_n_steps;
    const float vz = rdz / f_n_steps;
    const float n = norm3df(vx * vol_cfg.sx, vy * vol_cfg.sy, vz * vol_cfg.sz);

    float step;
    if (abs(rdy) >= abs(rdx)) {
      float y_increment = 0.5f - rsy + __float2int_rn(rsy);
      step = y_increment / vy;
      step += vy < 0;
    } else {
      float x_increment = 0.5f - rsx + __float2int_rn(rsx);
      step = x_increment / vx;
      step += vx < 0;
    }
    rsx += step * vx;
    rsy += step * vy;
    rsz += step * vz;

#pragma unroll(4)
    for (int j = 0; j <= n_steps; j++) {
      if (channels == 1) {
        accumulator[0] += tex3D<float>(texture, rsx, rsy, rsz);
      } else {
        float4 read = tex3D<float4>(texture, rsx, rsy, rsz);
        accumulator[0] += read.x;
        accumulator[1] += read.y;
        accumulator[2] += read.z;
        accumulator[3] += read.w;
      }
      rsx += vx;
      rsy += vy;
      rsz += vz;
    }

    // output
#pragma unroll
    for (int b = 0; b < channels; b++) {
      output[b * mem_pitch + index] = accumulator[b] * n;
    }
  }
}

template<typename T>
void
radon::forward_cuda_3d(const T* x,
                       const float* angles,
                       T* y,
                       TextureCache& tex_cache,
                       const VolumeCfg& vol_cfg,
                       const ProjectionCfg& proj_cfg,
                       const ExecCfg& exec_cfg,
                       const int batch_size,
<<<<<<< HEAD
                       const int channels,
                       const int device,
                       const int angle_batch_size)
=======
                       const int device)
>>>>>>> d2daba35
{
  constexpr bool is_float = std::is_same<T, float>::value;
  constexpr int precision = is_float ? PRECISION_FLOAT : PRECISION_HALF;

<<<<<<< HEAD
  // If the number of channels is a multiple of 4, then we can use the texture
  // channels to decrease the thread grid size. NOTE: CUDA also supports
  // textures with 2 channels.
  int texture_channels = 1;
  if (channels % 4 == 0) {
    texture_channels = 4;
  }
  const int textures_per_batch = channels / texture_channels;

=======
>>>>>>> d2daba35
  Texture* tex = tex_cache.get({ device,
                                 vol_cfg.depth,
                                 vol_cfg.height,
                                 vol_cfg.width,
                                 false,
<<<<<<< HEAD
                                 texture_channels,
=======
                                 channels,
>>>>>>> d2daba35
                                 precision });

  const dim3 grid_dim = exec_cfg.get_grid_size(
    proj_cfg.det_count_u, proj_cfg.n_angles, proj_cfg.det_count_v);
  const dim3 block_dim = exec_cfg.get_block_dim();

<<<<<<< HEAD
  for (int kernel_start = 0; kernel_start < batch_size * channels;
       kernel_start += texture_channels) {
    T* local_y = &y[kernel_start * (proj_cfg.det_count_u *
                                    proj_cfg.det_count_v * proj_cfg.n_angles)];
    tex->put(
      &x[kernel_start * (vol_cfg.depth * vol_cfg.height * vol_cfg.width)]);
    const float* langles =
      &angles[((kernel_start / channels) % angle_batch_size) *
              proj_cfg.n_angles];
=======
  for (int i = 0; i < batch_size; i += channels) {
    T* local_y =
      &y[i * proj_cfg.det_count_u * proj_cfg.det_count_v * proj_cfg.n_angles];
    tex->put(&x[i * vol_cfg.depth * vol_cfg.height * vol_cfg.width]);
>>>>>>> d2daba35

    // Invoke kernel
    if (channels == 1) {
      forward_kernel_3d<1><<<grid_dim, block_dim>>>(
<<<<<<< HEAD
        local_y, tex->texture, langles, vol_cfg, proj_cfg);
    } else {
      if (is_float) {
        forward_kernel_3d<4><<<grid_dim, block_dim>>>(
          local_y, tex->texture, langles, vol_cfg, proj_cfg);
      } else {
        forward_kernel_3d<4><<<grid_dim, block_dim>>>(
          (__half*)local_y, tex->texture, langles, vol_cfg, proj_cfg);
=======
        local_y, tex->texture, angles, vol_cfg, proj_cfg);
    } else {
      if (is_float) {
        forward_kernel_3d<4><<<grid_dim, block_dim>>>(
          local_y, tex->texture, angles, vol_cfg, proj_cfg);
      } else {
        forward_kernel_3d<4><<<grid_dim, block_dim>>>(
          (__half*)local_y, tex->texture, angles, vol_cfg, proj_cfg);
>>>>>>> d2daba35
      }
    }
  }
}

template void
radon::forward_cuda_3d<float>(const float* x,
                              const float* angles,
                              float* y,
                              TextureCache& tex_cache,
                              const VolumeCfg& vol_cfg,
                              const ProjectionCfg& proj_cfg,
                              const ExecCfg& exec_cfg,
                              const int batch_size,
<<<<<<< HEAD
                              const int channels,
                              const int device,
                              const int angle_batch_size);

template void
radon::forward_cuda_3d<unsigned short>(const unsigned short* x,
                                       const float* angles,
                                       unsigned short* y,
                                       TextureCache& tex_cache,
                                       const VolumeCfg& vol_cfg,
                                       const ProjectionCfg& proj_cfg,
                                       const ExecCfg& exec_cfg,
                                       const int batch_size,
                                       const int channels,
                                       const int device,
                                       const int angle_batch_size);
=======
                              const int device);

template void
radon::forward_cuda_3d<__half>(const __half* x,
                               const float* angles,
                               __half* y,
                               TextureCache& tex_cache,
                               const VolumeCfg& vol_cfg,
                               const ProjectionCfg& proj_cfg,
                               const ExecCfg& exec_cfg,
                               const int batch_size,
                               const int device);
>>>>>>> d2daba35
<|MERGE_RESOLUTION|>--- conflicted
+++ resolved
@@ -9,21 +9,16 @@
 #include "texture.h"
 #include "utils.h"
 
-<<<<<<< HEAD
 // Assumes a launch parameters as follows: The x number of threads across the
 // grid equals the x dimension of the sinogram The y number of threads across
 // the grid equals the angle dimension of the sinogram the z number of threads
 // across the grid equals the batch * real_channels / texture_channels
 template<bool parallel_beam, int texture_channels, typename T>
-=======
-template<bool parallel_beam, int channels, typename T>
->>>>>>> d2daba35
 __global__ void
 forward_kernel(T* __restrict__ output,
                cudaTextureObject_t texture,
                const float* __restrict__ angles,
                const VolumeCfg vol_cfg,
-<<<<<<< HEAD
                const ProjectionCfg proj_cfg,
                const int angle_batch_size,
                const int real_channels)
@@ -45,19 +40,6 @@
                (angle_id + proj_cfg.n_angles * (batch_id * texture_channels));
   // mem_pitch is the memory stride between channels
   const int mem_pitch = proj_cfg.det_count_u * proj_cfg.n_angles;
-=======
-               const ProjectionCfg proj_cfg)
-{
-
-  // Calculate texture coordinates
-  const int ray_id = blockIdx.x * blockDim.x + threadIdx.x;
-  const int angle_id = blockIdx.y * blockDim.y + threadIdx.y;
-
-  const int base =
-    ray_id + proj_cfg.det_count_u * (angle_id + proj_cfg.n_angles * blockIdx.z);
-  const int mem_pitch =
-    proj_cfg.det_count_u * proj_cfg.n_angles * blockDim.z * gridDim.z;
->>>>>>> d2daba35
 
   if (angle_id < proj_cfg.n_angles && ray_id < proj_cfg.det_count_u) {
     float accumulator[texture_channels];
@@ -177,13 +159,9 @@
                     const ProjectionCfg& proj_cfg,
                     const ExecCfg& exec_cfg,
                     const int batch_size,
-<<<<<<< HEAD
                     const int channels,
                     const int device,
                     const int angle_batch_size)
-=======
-                    const int device)
->>>>>>> d2daba35
 {
   constexpr bool is_float = std::is_same<T, float>::value;
   constexpr int precision = is_float ? PRECISION_FLOAT : PRECISION_HALF;
@@ -207,29 +185,17 @@
 
   // copy x into CUDA Array (allocating it if needed) and bind to texture
   Texture* tex = tex_cache.get({ device,
-<<<<<<< HEAD
                                  grid_size_z,
                                  vol_cfg.height,
                                  vol_cfg.width,
                                  true,
                                  texture_channels,
-=======
-                                 batch_size / channels,
-                                 vol_cfg.height,
-                                 vol_cfg.width,
-                                 true,
-                                 channels,
->>>>>>> d2daba35
                                  precision });
   tex->put(x);
 
   // Invoke kernel
   const dim3 grid_dim = exec_cfg.get_grid_size(
-<<<<<<< HEAD
     proj_cfg.det_count_u, proj_cfg.n_angles, grid_size_z);
-=======
-    proj_cfg.det_count_u, proj_cfg.n_angles, batch_size / channels);
->>>>>>> d2daba35
   const dim3 block_dim = exec_cfg.get_block_dim();
 
   LOG_DEBUG("Block Size x:" << block_dim.x << " y:" << block_dim.y
@@ -237,80 +203,43 @@
   LOG_DEBUG("Grid Size x:" << grid_dim.x << " y:" << grid_dim.y
                            << " z:" << grid_dim.z);
 
-<<<<<<< HEAD
-  if (proj_cfg.projection_type == FANBEAM) {
-    if (texture_channels == 1) {
-      forward_kernel<false, 1><<<grid_dim, block_dim>>>((float*)y,
-                                                        tex->texture,
-                                                        angles,
-                                                        vol_cfg,
-                                                        proj_cfg,
-                                                        angle_batch_size,
-                                                        channels);
-    } else {
-      if (is_float) {
-        forward_kernel<false, 4><<<grid_dim, block_dim>>>((float*)y,
-                                                          tex->texture,
-                                                          angles,
-                                                          vol_cfg,
-                                                          proj_cfg,
-                                                          angle_batch_size,
-                                                          channels);
-      } else {
-        forward_kernel<false, 4><<<grid_dim, block_dim>>>((__half*)y,
-                                                          tex->texture,
-                                                          angles,
-                                                          vol_cfg,
-                                                          proj_cfg,
-                                                          angle_batch_size,
-                                                          channels);
-      }
-    }
-  } else {
-    if (texture_channels == 1) {
-      forward_kernel<true, 1><<<grid_dim, block_dim>>>((float*)y,
-                                                       tex->texture,
-                                                       angles,
-                                                       vol_cfg,
-                                                       proj_cfg,
-                                                       angle_batch_size,
-                                                       channels);
-    } else {
-      if (is_float) {
-        forward_kernel<true, 4><<<grid_dim, block_dim>>>((float*)y,
-                                                         tex->texture,
-                                                         angles,
-                                                         vol_cfg,
-                                                         proj_cfg,
-                                                         angle_batch_size,
-                                                         channels);
-      } else {
-        forward_kernel<true, 4><<<grid_dim, block_dim>>>((__half*)y,
-                                                         tex->texture,
-                                                         angles,
-                                                         vol_cfg,
-                                                         proj_cfg,
-                                                         angle_batch_size,
-                                                         channels);
-=======
   switch (channels) {
     case 1:
       if (proj_cfg.projection_type == FANBEAM) {
-        forward_kernel<false, 1, T>
-          <<<grid_dim, block_dim>>>(y, tex->texture, angles, vol_cfg, proj_cfg);
+        forward_kernel<false, 1, T><<<grid_dim, block_dim>>>(y,
+                                                             tex->texture,
+                                                             angles,
+                                                             vol_cfg,
+                                                             proj_cfg,
+                                                             angle_batch_size,
+                                                             channels);
       } else {
-        forward_kernel<true, 1, T>
-          <<<grid_dim, block_dim>>>(y, tex->texture, angles, vol_cfg, proj_cfg);
+        forward_kernel<true, 1, T><<<grid_dim, block_dim>>>(y,
+                                                            tex->texture,
+                                                            angles,
+                                                            vol_cfg,
+                                                            proj_cfg,
+                                                            angle_batch_size,
+                                                            channels);
       }
       break;
     case 4:
       if (proj_cfg.projection_type == FANBEAM) {
-        forward_kernel<false, 4, T>
-          <<<grid_dim, block_dim>>>(y, tex->texture, angles, vol_cfg, proj_cfg);
+        forward_kernel<false, 4, T><<<grid_dim, block_dim>>>(y,
+                                                             tex->texture,
+                                                             angles,
+                                                             vol_cfg,
+                                                             proj_cfg,
+                                                             angle_batch_size,
+                                                             channels);
       } else {
-        forward_kernel<true, 4, T>
-          <<<grid_dim, block_dim>>>(y, tex->texture, angles, vol_cfg, proj_cfg);
->>>>>>> d2daba35
+        forward_kernel<true, 4, T><<<grid_dim, block_dim>>>(y,
+                                                            tex->texture,
+                                                            angles,
+                                                            vol_cfg,
+                                                            proj_cfg,
+                                                            angle_batch_size,
+                                                            channels);
       }
       break;
     default:
@@ -327,31 +256,9 @@
                            const ProjectionCfg& proj_cfg,
                            const ExecCfg& exec_cfg,
                            const int batch_size,
-<<<<<<< HEAD
                            const int channels,
                            const int device,
                            const int angle_batch_size);
-
-template void
-radon::forward_cuda<unsigned short>(const unsigned short* x,
-                                    const float* angles,
-                                    unsigned short* y,
-                                    TextureCache& tex_cache,
-                                    const VolumeCfg& vol_cfg,
-                                    const ProjectionCfg& proj_cfg,
-                                    const ExecCfg& exec_cfg,
-                                    const int batch_size,
-                                    const int channels,
-                                    const int device,
-                                    const int angle_batch_size);
-
-// Assumes a launch parameters as follows
-// The x number of threads across the grid equals the u dimension of the
-// sinogram The y number of threads across the grid equals the angle dimension
-// of the sinogram the z number of threads across the grid equals the v
-// dimension of the sinogram
-=======
-                           const int device);
 
 template void
 radon::forward_cuda<__half>(const __half* x,
@@ -362,9 +269,15 @@
                             const ProjectionCfg& proj_cfg,
                             const ExecCfg& exec_cfg,
                             const int batch_size,
-                            const int device);
-
->>>>>>> d2daba35
+                            const int channels,
+                            const int device,
+                            const int angle_batch_size);
+
+// Assumes a launch parameters as follows
+// The x number of threads across the grid equals the u dimension of the
+// sinogram The y number of threads across the grid equals the angle dimension
+// of the sinogram the z number of threads across the grid equals the v
+// dimension of the sinogram
 template<int channels, typename T>
 __global__ void
 forward_kernel_3d(T* __restrict__ output,
@@ -385,10 +298,7 @@
   // index is the the memory location which stats a multi-channel sinograms
   const uint index =
     (angle_id * proj_cfg.det_count_v + pv) * proj_cfg.det_count_u + pu;
-<<<<<<< HEAD
   // mem_pitch is the memory stride between channels
-=======
->>>>>>> d2daba35
   const uint mem_pitch =
     proj_cfg.n_angles * proj_cfg.det_count_v * proj_cfg.det_count_u;
 
@@ -523,18 +433,13 @@
                        const ProjectionCfg& proj_cfg,
                        const ExecCfg& exec_cfg,
                        const int batch_size,
-<<<<<<< HEAD
                        const int channels,
                        const int device,
                        const int angle_batch_size)
-=======
-                       const int device)
->>>>>>> d2daba35
 {
   constexpr bool is_float = std::is_same<T, float>::value;
   constexpr int precision = is_float ? PRECISION_FLOAT : PRECISION_HALF;
 
-<<<<<<< HEAD
   // If the number of channels is a multiple of 4, then we can use the texture
   // channels to decrease the thread grid size. NOTE: CUDA also supports
   // textures with 2 channels.
@@ -544,25 +449,18 @@
   }
   const int textures_per_batch = channels / texture_channels;
 
-=======
->>>>>>> d2daba35
   Texture* tex = tex_cache.get({ device,
                                  vol_cfg.depth,
                                  vol_cfg.height,
                                  vol_cfg.width,
                                  false,
-<<<<<<< HEAD
                                  texture_channels,
-=======
-                                 channels,
->>>>>>> d2daba35
                                  precision });
 
   const dim3 grid_dim = exec_cfg.get_grid_size(
     proj_cfg.det_count_u, proj_cfg.n_angles, proj_cfg.det_count_v);
   const dim3 block_dim = exec_cfg.get_block_dim();
 
-<<<<<<< HEAD
   for (int kernel_start = 0; kernel_start < batch_size * channels;
        kernel_start += texture_channels) {
     T* local_y = &y[kernel_start * (proj_cfg.det_count_u *
@@ -572,36 +470,14 @@
     const float* langles =
       &angles[((kernel_start / channels) % angle_batch_size) *
               proj_cfg.n_angles];
-=======
-  for (int i = 0; i < batch_size; i += channels) {
-    T* local_y =
-      &y[i * proj_cfg.det_count_u * proj_cfg.det_count_v * proj_cfg.n_angles];
-    tex->put(&x[i * vol_cfg.depth * vol_cfg.height * vol_cfg.width]);
->>>>>>> d2daba35
 
     // Invoke kernel
-    if (channels == 1) {
+    if (texture_channels == 1) {
       forward_kernel_3d<1><<<grid_dim, block_dim>>>(
-<<<<<<< HEAD
         local_y, tex->texture, langles, vol_cfg, proj_cfg);
     } else {
-      if (is_float) {
-        forward_kernel_3d<4><<<grid_dim, block_dim>>>(
-          local_y, tex->texture, langles, vol_cfg, proj_cfg);
-      } else {
-        forward_kernel_3d<4><<<grid_dim, block_dim>>>(
-          (__half*)local_y, tex->texture, langles, vol_cfg, proj_cfg);
-=======
-        local_y, tex->texture, angles, vol_cfg, proj_cfg);
-    } else {
-      if (is_float) {
-        forward_kernel_3d<4><<<grid_dim, block_dim>>>(
-          local_y, tex->texture, angles, vol_cfg, proj_cfg);
-      } else {
-        forward_kernel_3d<4><<<grid_dim, block_dim>>>(
-          (__half*)local_y, tex->texture, angles, vol_cfg, proj_cfg);
->>>>>>> d2daba35
-      }
+      forward_kernel_3d<4><<<grid_dim, block_dim>>>(
+        local_y, tex->texture, langles, vol_cfg, proj_cfg);
     }
   }
 }
@@ -615,25 +491,9 @@
                               const ProjectionCfg& proj_cfg,
                               const ExecCfg& exec_cfg,
                               const int batch_size,
-<<<<<<< HEAD
                               const int channels,
                               const int device,
                               const int angle_batch_size);
-
-template void
-radon::forward_cuda_3d<unsigned short>(const unsigned short* x,
-                                       const float* angles,
-                                       unsigned short* y,
-                                       TextureCache& tex_cache,
-                                       const VolumeCfg& vol_cfg,
-                                       const ProjectionCfg& proj_cfg,
-                                       const ExecCfg& exec_cfg,
-                                       const int batch_size,
-                                       const int channels,
-                                       const int device,
-                                       const int angle_batch_size);
-=======
-                              const int device);
 
 template void
 radon::forward_cuda_3d<__half>(const __half* x,
@@ -644,5 +504,6 @@
                                const ProjectionCfg& proj_cfg,
                                const ExecCfg& exec_cfg,
                                const int batch_size,
-                               const int device);
->>>>>>> d2daba35
+                               const int channels,
+                               const int device,
+                               const int angle_batch_size);