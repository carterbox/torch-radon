--- conflicted
+++ resolved
@@ -32,14 +32,9 @@
             include_dirs=[os.path.abspath("include")],
             extra_compile_args={
                 "cxx": [
-<<<<<<< HEAD
-                    # GNU++14 required for hexfloat extension used in rmath.h
-                    "-std=gnu++14",
-=======
                     # GNU++ >=14 required hexfloat extension in rmath.h
                     # C++ >=17 required pytorch>=2.1
                     "-std=c++17",
->>>>>>> 085dcd28
                     "-fvisibility=hidden",
                 ],
                 "nvcc": [
