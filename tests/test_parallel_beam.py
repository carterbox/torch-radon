import numpy as np
import torch
from nose.tools import assert_equal
from parameterized import parameterized
import random

from .utils import random_symbolic_function, symbolic_discretize, symbolic_forward, TestHelper

from torch_radon.volumes import Volume2D
import torch_radon as tr

random.seed(42)
device = torch.device('cuda')
test_helper = TestHelper("parallel_beam")

# (batch_size, angles, volume, spacing, det_count)
params = []

# check different batch sizes
for batch_size in [1, 3, 17, 32]:
    params.append((batch_size, (0, np.pi, 128), 128, 1.0, 128))

# check few and many angles which are not multiples of 16
for angles in [(0, np.pi, 19), (0, np.pi, 803)]:
    params.append((4, angles, 128, 1.0, 128))

# change volume size
for height, width in [(128, 256), (256, 128), (75, 149), (81, 81)]:
    params.append((4, (0, np.pi, 64), Volume2D(height, width), 1.0, max(height, width)))

# change volume scale and center
for center in [(0, 0), (17, -25), (53, 49)]:
    for voxel_size in [(1, 1), (0.75, 0.75), (1.5, 1.5), (0.7, 1.3), (1.3, 0.7)]:
        det_count = int(179 * max(voxel_size[0], 1) * max(voxel_size[1], 1) * np.sqrt(2))
        params.append((4, (0, np.pi, 128), Volume2D(179, 123, center, voxel_size), 1.0, det_count))

for spacing in [1.0, 0.5, 1.3, 2.0]:
    for det_count in [79, 128, 243]:
        params.append((4, (0, np.pi, 128), 128, spacing, det_count))

<<<<<<< HEAD
=======
    if back_error > 1e-2:
        plt.figure()
        plt.title('ASTRA backprojection')
        plt.imshow(astra_bp[0])
        plt.colorbar()
        plt.figure()
        plt.title('torch-radon difference')
        plt.imshow(np.abs(our_bp[0].cpu().numpy() - astra_bp[0])/astra_bp[0])
        plt.colorbar()
        plt.show()
>>>>>>> c7cc878d

@parameterized(params)
def test_error(batch_size, angles, volume, spacing, det_count):
    radon = tr.ParallelBeam(det_count, angles, spacing, volume)

    f = random_symbolic_function(radon.volume.height, radon.volume.width)
    x = symbolic_discretize(f, radon.volume.height, radon.volume.width)

    f.scale(*radon.volume.voxel_size)
    f.move(*radon.volume.center)

    tx = torch.FloatTensor(x).unsqueeze(0).repeat(batch_size, 1, 1).to(device)

    y = symbolic_forward(f, radon.angles.cpu(), radon.projection.cfg).cpu().numpy()
    ty = radon.forward(tx)
    assert_equal(ty.size(0), batch_size)

    max_error = 2e-3 * (512 / y.shape[0]) * (512 / y.shape[1])

    description = f"Angles: {angles}\nVolume: {volume}\nSpacing: {spacing}, Count: {det_count}, Precision: float"
    test_helper.compare_images(y, ty, max_error, description)

    back_max_error = 1e-3
    test_helper.backward_check(tx, ty, radon, description, back_max_error)

    if batch_size % 4 == 0:
        ty = radon.forward(tx.half())

<<<<<<< HEAD
        description = f"Angles: {angles}\nVolume: {volume}\nSpacing: {spacing}, Count: {det_count}, Precision: half"
        test_helper.compare_images(y, ty, max_error, description)
=======
    assert_less(forward_error, 1e-3)
    assert_less(back_error, 1e-3)


def test_simple_integrals(image_size=17):
    """Check that the forward radon operator works correctly at 0 and PI/2.

    When we project at angles 0 and PI/2, the foward operator should be the
    same as taking the sum over the object array along each axis.
    """
    angles = torch.tensor(
        [0.0, -np.pi / 2, np.pi, np.pi / 2],
        dtype=torch.float32,
        device='cuda',
    )
    radon = Radon(
        resolution=image_size,
        angles=angles,
        det_spacing=1.0,
        det_count=image_size,
        clip_to_circle=False,
    )

    original = torch.zeros(
        image_size,
        image_size,
        dtype=torch.float32,
        device='cuda',
    )
    original[image_size // 4, :] += 1
    # original[:, image_size // 2] += 1

    data = radon.forward(original)
    data0 = torch.sum(original, axis=0)
    data1 = torch.sum(original, axis=1)

    print('\n', data[0].cpu().numpy())
    print(data0.cpu().numpy())
    print('\n', data[1].cpu().numpy())
    print(data1.cpu().numpy())
    print('\n', data[2].cpu().numpy())
    print(data0.cpu().numpy()[::-1])
    print('\n', data[3].cpu().numpy())
    print(data1.cpu().numpy()[::-1])

    # torch.testing.assert_allclose(data[0], data0)
    # torch.testing.assert_allclose(data[1], data1)
    # torch.testing.assert_allclose(data[2], data0)
    # torch.testing.assert_allclose(data[3], data1)


def test_simple_back(image_size=17):

    data = torch.zeros(4, image_size, device='cuda')
    data[:, image_size // 4] = torch.tensor([1, 2, 3, 4], device='cuda')

    angles = torch.tensor(
        [0.0, np.pi / 2, np.pi, -np.pi / 2],
        dtype=torch.float32,
        device='cuda',
    )
    radon = Radon(
        resolution=image_size,
        angles=angles,
        det_spacing=1.0,
        det_count=image_size,
        clip_to_circle=False,
    )

    original = radon.backward(data)
    print()
    print(original)
>>>>>>> c7cc878d
<|MERGE_RESOLUTION|>--- conflicted
+++ resolved
@@ -38,19 +38,6 @@
     for det_count in [79, 128, 243]:
         params.append((4, (0, np.pi, 128), 128, spacing, det_count))
 
-<<<<<<< HEAD
-=======
-    if back_error > 1e-2:
-        plt.figure()
-        plt.title('ASTRA backprojection')
-        plt.imshow(astra_bp[0])
-        plt.colorbar()
-        plt.figure()
-        plt.title('torch-radon difference')
-        plt.imshow(np.abs(our_bp[0].cpu().numpy() - astra_bp[0])/astra_bp[0])
-        plt.colorbar()
-        plt.show()
->>>>>>> c7cc878d
 
 @parameterized(params)
 def test_error(batch_size, angles, volume, spacing, det_count):
@@ -79,12 +66,8 @@
     if batch_size % 4 == 0:
         ty = radon.forward(tx.half())
 
-<<<<<<< HEAD
         description = f"Angles: {angles}\nVolume: {volume}\nSpacing: {spacing}, Count: {det_count}, Precision: half"
         test_helper.compare_images(y, ty, max_error, description)
-=======
-    assert_less(forward_error, 1e-3)
-    assert_less(back_error, 1e-3)
 
 
 def test_simple_integrals(image_size=17):
@@ -98,12 +81,11 @@
         dtype=torch.float32,
         device='cuda',
     )
-    radon = Radon(
-        resolution=image_size,
+    radon = tr.ParallelBeam(
+        volume=image_size,
         angles=angles,
         det_spacing=1.0,
         det_count=image_size,
-        clip_to_circle=False,
     )
 
     original = torch.zeros(
@@ -144,15 +126,13 @@
         dtype=torch.float32,
         device='cuda',
     )
-    radon = Radon(
-        resolution=image_size,
+    radon = tr.ParallelBeam(
+        volume=image_size,
         angles=angles,
         det_spacing=1.0,
         det_count=image_size,
-        clip_to_circle=False,
     )
 
     original = radon.backward(data)
     print()
-    print(original)
->>>>>>> c7cc878d
+    print(original)