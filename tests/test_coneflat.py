<<<<<<< HEAD
=======
from torch_radon.volumes import Volume3D
>>>>>>> c1d3af21
from .utils import relative_error
import astra
from nose.tools import assert_less, assert_equal
import torch
import numpy as np
import torch_radon as tr
from parameterized import parameterized
import matplotlib.pyplot as plt

device = torch.device('cuda')

full_angles = np.linspace(0, 2*np.pi, 128).astype(np.float32)
many_angles = np.linspace(0, np.pi, 90).astype(np.float32)

params = []
for batch_size in [1, 8]:
    for volume_size in [64, 81]:
        for angles in [full_angles, many_angles]:
            for spacing in [1.0, 0.5, 1.3, 2.0]:
                for distances in [(1.5, 1.5), (2.0, 2.0), (1.2, 3.0)]:
                    for det_count in [1.0, 1.5]:
                        params.append((device, batch_size, volume_size, angles, spacing, distances, det_count))

half_params = [x for x in params if x[1] % 4 == 0]


@parameterized(params)
def test_fanflat_error(device, batch_size, volume_size, angles, det_spacing, distances, det_count):
    # generate random images
    det_count = int(det_count * volume_size)
    x = np.random.uniform(0.0, 1.0, (volume_size, volume_size, volume_size)).astype(np.float32)

    s_dist, d_dist = distances
    s_dist *= volume_size
    d_dist *= volume_size

    # astra
    vol_geom = astra.create_vol_geom(x.shape[1], x.shape[2], x.shape[0])
    proj_geom = astra.create_proj_geom('cone', det_spacing, det_spacing, det_count, det_count, angles, s_dist, d_dist)

    proj_id, astra_y = astra.create_sino3d_gpu(x, proj_geom, vol_geom)

    rec_id = astra.data3d.create('-vol', vol_geom)

    cfg = astra.astra_dict('BP3D_CUDA')
    cfg['ReconstructionDataId'] = rec_id
    cfg['ProjectionDataId'] = proj_id
    alg_id = astra.algorithm.create(cfg)
    astra.algorithm.run(alg_id, 1)

    astra_y = astra_y.transpose(1, 0, 2)
    astra_bp = astra.data3d.get(rec_id)

    # TODO clean astra structures

    # our implementation
    volume = Volume3D()
    volume.set_size(volume_size, volume_size, volume_size)
    radon = tr.ConeBeam(det_count, angles, s_dist, d_dist, det_spacing_u=det_spacing, volume=volume)
    x = torch.FloatTensor(x).view(1, x.shape[0], x.shape[1], x.shape[2]).repeat(batch_size, 1, 1, 1).to(device)

    our_fp = radon.forward(x)
    our_bp = radon.backward(our_fp)

    our_fp = our_fp.cpu().numpy()
    batch_error = max([relative_error(our_fp[0], our_fp[i]) for i in range(1, batch_size)] + [0])
    forward_error = relative_error(astra_y, our_fp[0])

    our_bp = our_bp.cpu().numpy()
    batch_error_back = max([relative_error(our_bp[0], our_bp[i]) for i in range(1, batch_size)] + [0])
    back_error = relative_error(astra_bp, our_bp[0])

    if not forward_error < 2e-2:
        fig, ax = plt.subplots(3, 3)
        ax = ax.ravel()
        ax[0].imshow(astra_y[0])
        ax[1].imshow(our_fp[0, 0])
        ax[2].imshow(np.abs(our_fp[0, 0] - astra_y[0]))
        ax[3].imshow(astra_y[len(angles)//2])
        ax[4].imshow(our_fp[0, len(angles)//2])
        ax[5].imshow(np.abs(our_fp[0, len(angles)//2] - astra_y[len(angles)//2]))
        ax[6].imshow(astra_y[-1])
        ax[7].imshow(our_fp[0, -1])
        ax[8].imshow(np.abs(our_fp[0, -1] - astra_y[-1]))
        plt.show()

    print(f"batch: {batch_size}, size: {volume_size}, angles: {len(angles)}, spacing: {det_spacing}, distances: {distances}, det_count:{det_count}, forward: {forward_error}, back: {back_error}")

    # TODO better checks
    assert_less(batch_error, 1e-6)
    assert_less(forward_error, 2e-2)
    assert_less(batch_error_back, 1e-6)
    assert_less(back_error, 3e-3)


@parameterized(half_params)
def test_half(device, batch_size, volume_size, angles, det_spacing, distances, det_count):
    # generate random images
    det_count = int(det_count * volume_size)
    x = np.random.uniform(0.0, 1.0, (batch_size, volume_size, volume_size, volume_size)).astype(np.float32)

    s_dist, d_dist = distances
    s_dist *= volume_size
    d_dist *= volume_size

    volume = Volume3D()
    volume.set_size(volume_size, volume_size, volume_size)
    radon = tr.ConeBeam(det_count, angles, s_dist, d_dist, det_spacing_u=det_spacing, volume=volume)
    x = torch.FloatTensor(x).to(device)

    single_fp = radon.forward(x) / len(angles)
    single_bp = radon.backward(single_fp)

    half_fp = radon.forward(x.half()) / len(angles)
    half_bp = radon.backward(half_fp)

    forward_error = relative_error(single_fp.cpu().numpy(), half_fp.float().cpu().numpy())
    back_error = relative_error(single_bp.cpu().numpy(), half_bp.float().cpu().numpy())

    print(f"batch: {batch_size}, size: {volume_size}, angles: {len(angles)}, spacing: {det_spacing}, distances: {distances}, det_count:{det_count}, forward: {forward_error}, back: {back_error}")

    # TODO better checks
    assert_less(forward_error, 3e-3)
    assert_less(back_error, 3e-3)<|MERGE_RESOLUTION|>--- conflicted
+++ resolved
@@ -1,7 +1,4 @@
-<<<<<<< HEAD
-=======
 from torch_radon.volumes import Volume3D
->>>>>>> c1d3af21
 from .utils import relative_error
 import astra
 from nose.tools import assert_less, assert_equal
